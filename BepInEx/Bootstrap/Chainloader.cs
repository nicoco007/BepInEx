﻿using BepInEx.Configuration;
using BepInEx.Logging;
using System;
using System.Collections.Generic;
using System.Diagnostics;
using System.IO;
using System.Linq;
using System.Reflection;
using System.Text.RegularExpressions;
using Mono.Cecil;
using MonoMod.Utils;
using UnityEngine;
using Logger = BepInEx.Logging.Logger;

namespace BepInEx.Bootstrap
{
	/// <summary>
	/// The manager and loader for all plugins, and the entry point for BepInEx plugin system.
	/// </summary>
	public static class Chainloader
	{
		/// <summary>
		/// The loaded and initialized list of plugins.
		/// </summary>
		public static Dictionary<string, PluginInfo> PluginInfos { get; } = new Dictionary<string, PluginInfo>();

		private static readonly List<BaseUnityPlugin> _plugins = new List<BaseUnityPlugin>();
		[Obsolete("Use PluginInfos instead")]
		public static List<BaseUnityPlugin> Plugins
		{
			get
			{
				lock (_plugins)
				{
					_plugins.RemoveAll(x => x == null);
					return _plugins.ToList();
				}
			}
		}

		public static List<string> DependencyErrors { get; } = new List<string>();

		/// <summary>
		/// The GameObject that all plugins are attached to as components.
		/// </summary>
		public static GameObject ManagerObject { get; private set; }


		private static bool _loaded = false;
		private static bool _initialized = false;

		/// <summary>
		/// Initializes BepInEx to be able to start the chainloader.
		/// </summary>
		public static void Initialize(string gameExePath, bool startConsole = true, ICollection<LogEventArgs> preloaderLogEvents = null)
		{
			if (_initialized)
				return;

			ThreadingHelper.Initialize();

			// Set vitals
			if (gameExePath != null)
			{
				// Checking for null allows a more advanced initialization workflow, where the Paths class has been initialized before calling Chainloader.Initialize
				// This is used by Preloader to use environment variables, for example
				Paths.SetExecutablePath(gameExePath);
			}

			// Start logging
			if (ConsoleManager.ConfigConsoleEnabled.Value && startConsole)
			{
				ConsoleManager.CreateConsole();
				Logger.Listeners.Add(new ConsoleLogListener());
			}

			// Fix for standard output getting overwritten by UnityLogger
			if (ConsoleManager.ConsoleActive)
			{
				ConsoleManager.SetConsoleStreams();
				ConsoleManager.SetConsoleEncoding();
			}

			Logger.Listeners.Add(new UnityLogListener());

			if (ConfigDiskLogging.Value)
				Logger.Listeners.Add(new DiskLogListener("LogOutput.log", ConfigDiskConsoleDisplayedLevel.Value, ConfigDiskAppend.Value, ConfigDiskWriteUnityLog.Value));

			if (!TraceLogSource.IsListening)
				Logger.Sources.Add(TraceLogSource.CreateSource());

			if (ConfigUnityLogging.Value)
				Logger.Sources.Add(new UnityLogSource());


			// Temporarily disable the console log listener as we replay the preloader logs
			var logListener = Logger.Listeners.FirstOrDefault(logger => logger is ConsoleLogListener);

			if (logListener != null)
				Logger.Listeners.Remove(logListener);

			// Write preloader log events if there are any, including the original log source name
			if (preloaderLogEvents != null)
			{
				var preloaderLogSource = Logger.CreateLogSource("Preloader");

				foreach (var preloaderLogEvent in preloaderLogEvents)
<<<<<<< HEAD
					Logger.InternalLogEvent(preloaderLogSource, preloaderLogEvent);
=======
					Logger.InternalLogEvent(preloaderLogSource, preloaderLogEvent);
>>>>>>> a46e7306

				Logger.Sources.Remove(preloaderLogSource);	
			}

			if (logListener != null)
				Logger.Listeners.Add(logListener);

			if (Utility.CurrentOs == Platform.Linux)
			{
				Logger.LogInfo($"Detected Unity version: v{Application.unityVersion}");
			}

			Logger.LogMessage("Chainloader ready");

			_initialized = true;
		}

		private static Regex allowedGuidRegex { get; } = new Regex(@"^[a-zA-Z0-9\._\-]+$");

		public static PluginInfo ToPluginInfo(TypeDefinition type)
		{
			if (type.IsInterface || type.IsAbstract)
				return null;

			try
			{
				if (!type.IsSubtypeOf(typeof(BaseUnityPlugin)))
					return null;
			}
			catch (AssemblyResolutionException)
			{
				// Can happen if this type inherits a type from an assembly that can't be found. Safe to assume it's not a plugin.
				return null;
			}

			var metadata = BepInPlugin.FromCecilType(type);

			// Perform checks that will prevent the plugin from being loaded in ALL cases
			if (metadata == null)
			{
				Logger.LogWarning($"Skipping over type [{type.FullName}] as no metadata attribute is specified");
				return null;
			}

			if (string.IsNullOrEmpty(metadata.GUID) || !allowedGuidRegex.IsMatch(metadata.GUID))
			{
				Logger.LogWarning($"Skipping type [{type.FullName}] because its GUID [{metadata.GUID}] is of an illegal format.");
				return null;
			}

			if (metadata.Version == null)
			{
				Logger.LogWarning($"Skipping type [{type.FullName}] because its version is invalid.");
				return null;
			}

			if (metadata.Name == null)
			{
				Logger.LogWarning($"Skipping type [{type.FullName}] because its name is null.");
				return null;
			}

			var filters = BepInProcess.FromCecilType(type);
			var dependencies = BepInDependency.FromCecilType(type);
			var incompatibilities = BepInIncompatibility.FromCecilType(type);

			var bepinVersion = type.Module.AssemblyReferences.FirstOrDefault(reference => reference.Name == "BepInEx")?.Version ?? new Version();

			return new PluginInfo
			{
				Metadata = metadata,
				Processes = filters,
				Dependencies = dependencies,
				Incompatibilities = incompatibilities,
				TypeName = type.FullName,
				TargettedBepInExVersion = bepinVersion
			};
		}

		private static readonly string CurrentAssemblyName = Assembly.GetExecutingAssembly().GetName().Name;
		private static readonly Version CurrentAssemblyVersion = Assembly.GetExecutingAssembly().GetName().Version;

		private static bool HasBepinPlugins(AssemblyDefinition ass)
		{
			if (ass.MainModule.AssemblyReferences.All(r => r.Name != CurrentAssemblyName))
				return false;
			if (ass.MainModule.GetTypeReferences().All(r => r.FullName != typeof(BaseUnityPlugin).FullName))
				return false;

			return true;
		}

		private static bool PluginTargetsWrongBepin(PluginInfo pluginInfo)
		{
			var pluginTarget = pluginInfo.TargettedBepInExVersion;
			// X.X.X.x - compare normally. x.x.x.X - nightly build number, ignore
			if (pluginTarget.Major != CurrentAssemblyVersion.Major) return true;
			if (pluginTarget.Minor > CurrentAssemblyVersion.Minor) return true;
			if (pluginTarget.Minor < CurrentAssemblyVersion.Minor) return false;
			return pluginTarget.Build > CurrentAssemblyVersion.Build;
		}

		/// <summary>
		/// The entrypoint for the BepInEx plugin system.
		/// </summary>
		public static void Start()
		{
			if (_loaded)
				return;

			if (!_initialized)
				throw new InvalidOperationException("BepInEx has not been initialized. Please call Chainloader.Initialize prior to starting the chainloader instance.");

			if (!Directory.Exists(Paths.PluginPath))
				Directory.CreateDirectory(Paths.PluginPath);

			if (!Directory.Exists(Paths.PatcherPluginPath))
				Directory.CreateDirectory(Paths.PatcherPluginPath);

			try
			{
				var productNameProp = typeof(Application).GetProperty("productName", BindingFlags.Public | BindingFlags.Static);

				if (ConsoleManager.ConsoleActive)
					ConsoleManager.SetConsoleTitle($"{CurrentAssemblyName} {CurrentAssemblyVersion} - {productNameProp?.GetValue(null, null) ?? Path.GetFileNameWithoutExtension(Process.GetCurrentProcess().ProcessName)}");

				Logger.LogMessage("Chainloader started");

				ManagerObject = new GameObject("BepInEx_Manager");

				UnityEngine.Object.DontDestroyOnLoad(ManagerObject);

				var pluginsToLoad = TypeLoader.FindPluginTypes(Paths.PluginPath, ToPluginInfo, HasBepinPlugins, "chainloader");
				foreach (var keyValuePair in pluginsToLoad)
					foreach (var pluginInfo in keyValuePair.Value)
						pluginInfo.Location = keyValuePair.Key;
				var pluginInfos = pluginsToLoad.SelectMany(p => p.Value).ToList();
				var loadedAssemblies = new Dictionary<string, Assembly>();

				Logger.LogInfo($"{pluginInfos.Count} plugins to load");

				// We use a sorted dictionary to ensure consistent load order
				var dependencyDict = new SortedDictionary<string, IEnumerable<string>>(StringComparer.InvariantCultureIgnoreCase);
				var pluginsByGUID = new Dictionary<string, PluginInfo>();

				foreach (var pluginInfoGroup in pluginInfos.GroupBy(info => info.Metadata.GUID))
				{
					var alreadyLoaded = false;
					foreach (var pluginInfo in pluginInfoGroup.OrderByDescending(x => x.Metadata.Version))
					{
						if (alreadyLoaded)
						{
							Logger.LogWarning($"Skipping because a newer version exists [{pluginInfo.Metadata.Name} {pluginInfo.Metadata.Version}]");
							continue;
						}

						alreadyLoaded = true;

						// Perform checks that will prevent loading plugins in this run
						var filters = pluginInfo.Processes.ToList();
						bool invalidProcessName = filters.Count != 0 && filters.All(x => !string.Equals(x.ProcessName.Replace(".exe", ""), Paths.ProcessName, StringComparison.InvariantCultureIgnoreCase));

						if (invalidProcessName)
						{
							Logger.LogWarning($"Skipping because of process filters [{pluginInfo.Metadata.Name} {pluginInfo.Metadata.Version}]");
							continue;
						}

						dependencyDict[pluginInfo.Metadata.GUID] = pluginInfo.Dependencies.Select(d => d.DependencyGUID);
						pluginsByGUID[pluginInfo.Metadata.GUID] = pluginInfo;
					}
				}

				foreach (var pluginInfo in pluginsByGUID.Values.ToList())
				{
					if (pluginInfo.Incompatibilities.Any(incompatibility => pluginsByGUID.ContainsKey(incompatibility.IncompatibilityGUID)))
					{
						pluginsByGUID.Remove(pluginInfo.Metadata.GUID);
						dependencyDict.Remove(pluginInfo.Metadata.GUID);

						var incompatiblePlugins = pluginInfo.Incompatibilities.Select(x => x.IncompatibilityGUID).Where(x => pluginsByGUID.ContainsKey(x)).ToArray();
						string message = $@"Could not load [{pluginInfo.Metadata.Name}] because it is incompatible with: {string.Join(", ", incompatiblePlugins)}";
						DependencyErrors.Add(message);
						Logger.LogError(message);
					}
					else if (PluginTargetsWrongBepin(pluginInfo))
					{
						string message = $@"Plugin [{pluginInfo.Metadata.Name}] targets a wrong version of BepInEx ({pluginInfo.TargettedBepInExVersion}) and might not work until you update";
						DependencyErrors.Add(message);
						Logger.LogWarning(message);
					}
				}

				var emptyDependencies = new string[0];

				// Sort plugins by their dependencies.
				// Give missing dependencies no dependencies of its own, which will cause missing plugins to be first in the resulting list.
				var sortedPlugins = Utility.TopologicalSort(dependencyDict.Keys, x => dependencyDict.TryGetValue(x, out var deps) ? deps : emptyDependencies).ToList();

				var invalidPlugins = new HashSet<string>();
				var processedPlugins = new Dictionary<string, Version>();

				foreach (var pluginGUID in sortedPlugins)
				{
					// If the plugin is missing, don't process it
					if (!pluginsByGUID.TryGetValue(pluginGUID, out var pluginInfo))
						continue;

					var dependsOnInvalidPlugin = false;
					var missingDependencies = new List<BepInDependency>();
					foreach (var dependency in pluginInfo.Dependencies)
					{
						// If the depenency wasn't already processed, it's missing altogether
						bool depenencyExists = processedPlugins.TryGetValue(dependency.DependencyGUID, out var pluginVersion);
						if (!depenencyExists || pluginVersion < dependency.MinimumVersion)
						{
							// If the dependency is hard, collect it into a list to show
							if ((dependency.Flags & BepInDependency.DependencyFlags.HardDependency) != 0)
								missingDependencies.Add(dependency);
							continue;
						}

						// If the dependency is invalid (e.g. has missing depedencies), report that to the user
						if (invalidPlugins.Contains(dependency.DependencyGUID))
						{
							dependsOnInvalidPlugin = true;
							break;
						}
					}

					processedPlugins.Add(pluginGUID, pluginInfo.Metadata.Version);

					if (dependsOnInvalidPlugin)
					{
						string message = $"Skipping [{pluginInfo.Metadata.Name}] because it has a dependency that was not loaded. See previous errors for details.";
						DependencyErrors.Add(message);
						Logger.LogWarning(message);
						continue;
					}

					if (missingDependencies.Count != 0)
					{
						bool IsEmptyVersion(Version v) => v.Major == 0 && v.Minor == 0 && v.Build <= 0 && v.Revision <= 0;

						string message = $@"Could not load [{pluginInfo.Metadata.Name}] because it has missing dependencies: {
							string.Join(", ", missingDependencies.Select(s => IsEmptyVersion(s.MinimumVersion) ? s.DependencyGUID : $"{s.DependencyGUID} (v{s.MinimumVersion} or newer)").ToArray())
							}";
						DependencyErrors.Add(message);
						Logger.LogError(message);

						invalidPlugins.Add(pluginGUID);
						continue;
					}

					try
					{
						Logger.LogInfo($"Loading [{pluginInfo.Metadata.Name} {pluginInfo.Metadata.Version}]");

						if (!loadedAssemblies.TryGetValue(pluginInfo.Location, out var ass))
							loadedAssemblies[pluginInfo.Location] = ass = Assembly.LoadFile(pluginInfo.Location);

						PluginInfos[pluginGUID] = pluginInfo;
						pluginInfo.Instance = (BaseUnityPlugin)ManagerObject.AddComponent(ass.GetType(pluginInfo.TypeName));

						_plugins.Add(pluginInfo.Instance);
					}
					catch (Exception ex)
					{
						invalidPlugins.Add(pluginGUID);
						PluginInfos.Remove(pluginGUID);

						Logger.LogError($"Error loading [{pluginInfo.Metadata.Name}] : {ex.Message}");
						if (ex is ReflectionTypeLoadException re)
							Logger.LogDebug(TypeLoader.TypeLoadExceptionToString(re));
						else
							Logger.LogDebug(ex);
					}
				}
			}
			catch (Exception ex)
			{
				try
				{
					ConsoleManager.CreateConsole();
				}
				catch { }

				Logger.LogFatal("Error occurred starting the game");
				Logger.LogFatal(ex.ToString());
			}

			Logger.LogMessage("Chainloader startup complete");

			_loaded = true;
		}

		#region Config


		private static readonly ConfigEntry<bool> ConfigUnityLogging = ConfigFile.CoreConfig.Bind(
			"Logging", "UnityLogListening",
			true,
			"Enables showing unity log messages in the BepInEx logging system.");

		private static readonly ConfigEntry<bool> ConfigDiskWriteUnityLog = ConfigFile.CoreConfig.Bind(
			"Logging.Disk", "WriteUnityLog",
			false,
			"Include unity log messages in log file output.");

		private static readonly ConfigEntry<bool> ConfigDiskAppend = ConfigFile.CoreConfig.Bind(
			"Logging.Disk", "AppendLog",
			false,
			"Appends to the log file instead of overwriting, on game startup.");

		private static readonly ConfigEntry<bool> ConfigDiskLogging = ConfigFile.CoreConfig.Bind(
			"Logging.Disk", "Enabled",
			true,
			"Enables writing log messages to disk.");

		private static readonly ConfigEntry<LogLevel> ConfigDiskConsoleDisplayedLevel = ConfigFile.CoreConfig.Bind(
			"Logging.Disk", "DisplayedLogLevel",
			LogLevel.Fatal | LogLevel.Error | LogLevel.Message | LogLevel.Info,
			"Only displays the specified log levels in the disk log output.");
		#endregion
	}
}<|MERGE_RESOLUTION|>--- conflicted
+++ resolved
@@ -105,11 +105,7 @@
 				var preloaderLogSource = Logger.CreateLogSource("Preloader");
 
 				foreach (var preloaderLogEvent in preloaderLogEvents)
-<<<<<<< HEAD
 					Logger.InternalLogEvent(preloaderLogSource, preloaderLogEvent);
-=======
-					Logger.InternalLogEvent(preloaderLogSource, preloaderLogEvent);
->>>>>>> a46e7306
 
 				Logger.Sources.Remove(preloaderLogSource);	
 			}
