﻿using System;
using System.Collections.Generic;
using System.Diagnostics;
using System.IO;
using System.Linq;
using System.Reflection;
using System.Text;
using BepInEx.Logging;
using Mono.Cecil;
using Mono.Cecil.Cil;
using UnityInjector.ConsoleUtil;
using MethodAttributes = Mono.Cecil.MethodAttributes;

namespace BepInEx.Bootstrap
{
    /// <summary>
    ///     The main entrypoint of BepInEx, and initializes all patchers and the chainloader.
    /// </summary>
    internal static class Preloader
	{
		/// <summary>
		///     The list of finalizers that were loaded from the patcher contract.
		/// </summary>
		public static List<Action> Finalizers { get; } = new List<Action>();

		/// <summary>
		///     The list of initializers that were loaded from the patcher contract.
		/// </summary>
		public static List<Action> Initializers { get; } = new List<Action>();

		/// <summary>
		///     The dictionary of currently loaded patchers. The key is the patcher delegate that will be used to patch, and the
		///     value is a list of filenames of assemblies that the patcher is targeting.
		/// </summary>
		public static Dictionary<AssemblyPatcherDelegate, IEnumerable<string>> PatcherDictionary { get; } =
			new Dictionary<AssemblyPatcherDelegate, IEnumerable<string>>();

		/// <summary>
		///     The log writer that is specific to the preloader.
		/// </summary>
		public static PreloaderLogWriter PreloaderLog { get; private set; }

		public static void Run()
		{
		    try
		    {
		        AllocateConsole();

		        UnityPatches.Apply();

		        PreloaderLog = 
		                new PreloaderLogWriter(Utility.SafeParseBool(Config.GetEntry("preloader-logconsole", "false", "BepInEx")));
		        PreloaderLog.Enabled = true;

		        string consoleTile =
		                $"BepInEx {Assembly.GetExecutingAssembly().GetName().Version} - {Process.GetCurrentProcess().ProcessName}";
		        ConsoleWindow.Title = consoleTile;

		        Logger.SetLogger(PreloaderLog);

		        PreloaderLog.WriteLine(consoleTile);

#if DEBUG

				object[] attributes = typeof(DebugInfoAttribute).Assembly.GetCustomAttributes(typeof(DebugInfoAttribute), false);
				
				if (attributes.Length > 0)
				{
					var attribute = (DebugInfoAttribute)attributes[0];

					PreloaderLog.WriteLine(attribute.Info);
				}

<<<<<<< HEAD
#endif

		        Logger.Log(LogLevel.Message, "Preloader started");

		        string entrypointAssembly = Config.GetEntry("entrypoint-assembly", "UnityEngine.dll", "Preloader");

		        AddPatcher(new[] {entrypointAssembly}, PatchEntrypoint);

		        if (Directory.Exists(Paths.PatcherPluginPath))
		        {
		            var sortedPatchers = new SortedDictionary<string, KeyValuePair<AssemblyPatcherDelegate, IEnumerable<string>>>();

		            foreach (string assemblyPath in Directory.GetFiles(Paths.PatcherPluginPath, "*.dll"))
		                try
		                {
		                    var assembly = Assembly.LoadFrom(assemblyPath);

		                    foreach (KeyValuePair<AssemblyPatcherDelegate, IEnumerable<string>> kv in GetPatcherMethods(assembly))
		                        sortedPatchers.Add(assembly.GetName().Name, kv);
		                }
		                catch (BadImageFormatException) { } //unmanaged DLL
		                catch (ReflectionTypeLoadException) { } //invalid references

		            foreach (KeyValuePair<string, KeyValuePair<AssemblyPatcherDelegate, IEnumerable<string>>> kv in sortedPatchers)
		                AddPatcher(kv.Value.Value, kv.Value.Key);
		        }

		        AssemblyPatcher.PatchAll(Paths.ManagedPath, PatcherDictionary, Initializers, Finalizers);
		    }
		    catch (Exception ex)
		    {
		        Logger.Log(LogLevel.Fatal, "Could not run preloader!");
		        Logger.Log(LogLevel.Fatal, ex);

		        PreloaderLog.Enabled = false;

		        try
		        {
		            if (!ConsoleWindow.IsAttatched)
		            {
		                //if we've already attached the console, then the log will already be written to the console
		                AllocateConsole();
		                Console.Write(PreloaderLog);
		            }
		        }
		        finally
		        {
		            File.WriteAllText(Path.Combine(Paths.GameRootPath, $"preloader_{DateTime.Now:yyyyMMdd_HHmmss_fff}.log"),
		                              PreloaderLog.ToString());

		            PreloaderLog.Dispose();
		        }
		    }
=======
				#endif

				Logger.Log(LogLevel.Message, "Preloader started");

				string entrypointAssembly = Config.GetEntry("entrypoint-assembly", "UnityEngine.dll", "Preloader");

				AddPatcher(new[] {entrypointAssembly}, PatchEntrypoint);

				if (Directory.Exists(Paths.PatcherPluginPath))
				{
					var sortedPatchers = new SortedDictionary<string, KeyValuePair<AssemblyPatcherDelegate, IEnumerable<string>>>();

					foreach (string assemblyPath in Directory.GetFiles(Paths.PatcherPluginPath, "*.dll"))
						try
						{
							var assembly = Assembly.LoadFrom(assemblyPath);

							foreach (KeyValuePair<string, KeyValuePair<AssemblyPatcherDelegate, IEnumerable<string>>> kv in GetPatcherMethods(assembly))
							    try
							    {
							        sortedPatchers.Add(kv.Key, kv.Value);
							    }
							    catch (ArgumentException)
							    {
                                    Logger.Log(LogLevel.Warning, $"Found duplicate of patcher {kv.Key}!");
							    }
						}
						catch (BadImageFormatException) { } //unmanaged DLL
						catch (ReflectionTypeLoadException) { } //invalid references

					foreach (KeyValuePair<string, KeyValuePair<AssemblyPatcherDelegate, IEnumerable<string>>> kv in sortedPatchers)
						AddPatcher(kv.Value.Value, kv.Value.Key);
				}

				AssemblyPatcher.PatchAll(Paths.ManagedPath, PatcherDictionary, Initializers, Finalizers);
			}
			catch (Exception ex)
			{
				Logger.Log(LogLevel.Fatal, "Could not run preloader!");
				Logger.Log(LogLevel.Fatal, ex);

				PreloaderLog.Enabled = false;

				try
				{
					if (!ConsoleWindow.IsAttatched)
					{
						//if we've already attached the console, then the log will already be written to the console
						AllocateConsole();
						Console.Write(PreloaderLog);
					}
				}
				finally
				{
					File.WriteAllText(Path.Combine(Paths.GameRootPath, $"preloader_{DateTime.Now:yyyyMMdd_HHmmss_fff}.log"),
						PreloaderLog.ToString());

					PreloaderLog.Dispose();
				}
			}
>>>>>>> c2ebeb39
		}

		/// <summary>
		///     Scans the assembly for classes that use the patcher contract, and returns a dictionary of the patch methods.
		/// </summary>
		/// <param name="assembly">The assembly to scan.</param>
		/// <returns>A dictionary of delegates which will be used to patch the targeted assemblies.</returns>
		public static Dictionary<string, KeyValuePair<AssemblyPatcherDelegate, IEnumerable<string>>> GetPatcherMethods(Assembly assembly)
		{
			var patcherMethods = new Dictionary<string, KeyValuePair<AssemblyPatcherDelegate, IEnumerable<string>>>();

			foreach (var type in assembly.GetExportedTypes())
				try
				{
					if (type.IsInterface)
						continue;

					var targetsProperty = type.GetProperty("TargetDLLs",
						BindingFlags.Public | BindingFlags.Static | BindingFlags.IgnoreCase,
						null,
						typeof(IEnumerable<string>),
						Type.EmptyTypes,
						null);

					//first try get the ref patcher method
					var patcher = type.GetMethod("Patch",
						BindingFlags.Public | BindingFlags.Static | BindingFlags.IgnoreCase,
						null,
						CallingConventions.Any,
						new[] {typeof(AssemblyDefinition).MakeByRefType()},
						null);

					if (patcher == null) //otherwise try getting the non-ref patcher method
						patcher = type.GetMethod("Patch",
							BindingFlags.Public | BindingFlags.Static | BindingFlags.IgnoreCase,
							null,
							CallingConventions.Any,
							new[] {typeof(AssemblyDefinition)},
							null);

					if (targetsProperty == null || !targetsProperty.CanRead || patcher == null)
						continue;

					AssemblyPatcherDelegate patchDelegate = (ref AssemblyDefinition ass) =>
					{
						//we do the array fuckery here to get the ref result out
						object[] args = {ass};

						patcher.Invoke(null, args);

						ass = (AssemblyDefinition) args[0];
					};

					var targets = (IEnumerable<string>) targetsProperty.GetValue(null, null);

					patcherMethods[$"{assembly.GetName().Name}{type.FullName}"] = new KeyValuePair<AssemblyPatcherDelegate, IEnumerable<string>>(patchDelegate, targets);

					var initMethod = type.GetMethod("Initialize",
						BindingFlags.Public | BindingFlags.Static | BindingFlags.IgnoreCase,
						null,
						CallingConventions.Any,
						Type.EmptyTypes,
						null);

					if (initMethod != null)
						Initializers.Add(() => initMethod.Invoke(null, null));

					var finalizeMethod = type.GetMethod("Finish",
						BindingFlags.Public | BindingFlags.Static | BindingFlags.IgnoreCase,
						null,
						CallingConventions.Any,
						Type.EmptyTypes,
						null);

					if (finalizeMethod != null)
						Finalizers.Add(() => finalizeMethod.Invoke(null, null));
				}
				catch (Exception ex)
				{
					Logger.Log(LogLevel.Warning, $"Could not load patcher methods from {assembly.GetName().Name}");
					Logger.Log(LogLevel.Warning, $"{ex}");
				}

			Logger.Log(LogLevel.Info,
				$"Loaded {patcherMethods.Select(x => x.Key).Distinct().Count()} patcher methods from {assembly.GetName().Name}");

			return patcherMethods;
		}

		/// <summary>
		///     Inserts BepInEx's own chainloader entrypoint into UnityEngine.
		/// </summary>
		/// <param name="assembly">The assembly that will be attempted to be patched.</param>
		public static void PatchEntrypoint(ref AssemblyDefinition assembly)
		{
			if (assembly.MainModule.AssemblyReferences.Any(x => x.Name.Contains("BepInEx")))
			{
				throw new Exception("BepInEx has been detected to be patched! Please unpatch before using a patchless variant!");
			}

			string entrypointType = Config.GetEntry("entrypoint-type", "Application", "Preloader");
			string entrypointMethod = Config.GetEntry("entrypoint-method", ".cctor", "Preloader");

			bool isCctor = entrypointMethod.IsNullOrWhiteSpace() || entrypointMethod == ".cctor";


			var entryType = assembly.MainModule.Types.FirstOrDefault(x => x.Name == entrypointType);

			if (entryType == null)
			{
				throw new Exception("The entrypoint type is invalid! Please check your config.ini");
			}
			
			using (var injected = AssemblyDefinition.ReadAssembly(Paths.BepInExAssemblyPath))
			{
				var originalInitMethod = injected.MainModule.Types.First(x => x.Name == "Chainloader").Methods
					.First(x => x.Name == "Initialize");

				var originalStartMethod = injected.MainModule.Types.First(x => x.Name == "Chainloader").Methods
					.First(x => x.Name == "Start");

				var initMethod = assembly.MainModule.ImportReference(originalInitMethod);
				var startMethod = assembly.MainModule.ImportReference(originalStartMethod);
				
				List<MethodDefinition> methods = new List<MethodDefinition>();

				if (isCctor)
				{
					MethodDefinition cctor = entryType.Methods.FirstOrDefault(m => m.IsConstructor && m.IsStatic);

					if (cctor == null)
					{
						cctor = new MethodDefinition(".cctor",
							MethodAttributes.Static | MethodAttributes.Private | MethodAttributes.HideBySig
							| MethodAttributes.SpecialName | MethodAttributes.RTSpecialName,
							assembly.MainModule.ImportReference(typeof(void)));

						entryType.Methods.Add(cctor);
						ILProcessor il = cctor.Body.GetILProcessor();
						il.Append(il.Create(OpCodes.Ret));
					}

					methods.Add(cctor);
				}
				else
				{
					methods.AddRange(entryType.Methods.Where(x => x.Name == entrypointMethod));
				}

				if (!methods.Any())
				{
					throw new Exception("The entrypoint method is invalid! Please check your config.ini");
				}

				foreach (var method in methods)
				{
					var il = method.Body.GetILProcessor();

					Instruction ins = il.Body.Instructions.First();
						
					il.InsertBefore(ins, il.Create(OpCodes.Ldstr, Paths.ExecutablePath)); //containerExePath
					il.InsertBefore(ins, il.Create(OpCodes.Ldc_I4_0)); //startConsole (always false, we already load the console in Preloader)
					il.InsertBefore(ins, il.Create(OpCodes.Call, initMethod)); //Chainloader.Initialize(string containerExePath, bool startConsole = true)
					il.InsertBefore(ins, il.Create(OpCodes.Call, startMethod));
				}
			}
		}

		/// <summary>
		///     Allocates a console window for use by BepInEx safely.
		/// </summary>
		public static void AllocateConsole()
		{
			bool console = Utility.SafeParseBool(Config.GetEntry("console", "false", "BepInEx"));
			bool shiftjis = Utility.SafeParseBool(Config.GetEntry("console-shiftjis", "false", "BepInEx"));

			if (!console) 
				return;

			try
			{
				ConsoleWindow.Attach();

				var encoding = (uint) Encoding.UTF8.CodePage;

				if (shiftjis)
					encoding = 932;

				ConsoleEncoding.ConsoleCodePage = encoding;
				Console.OutputEncoding = ConsoleEncoding.GetEncoding(encoding);
			}
			catch (Exception ex)
			{
				Logger.Log(LogLevel.Error, "Failed to allocate console!");
				Logger.Log(LogLevel.Error, ex);
			}
		}

		/// <summary>
		///     Adds the patcher to the patcher dictionary.
		/// </summary>
		/// <param name="dllNames">The list of DLL filenames to be patched.</param>
		/// <param name="patcher">The method that will perform the patching.</param>
		public static void AddPatcher(IEnumerable<string> dllNames, AssemblyPatcherDelegate patcher)
		{
			PatcherDictionary[patcher] = dllNames;
		}
	}
}<|MERGE_RESOLUTION|>--- conflicted
+++ resolved
@@ -71,62 +71,7 @@
 					PreloaderLog.WriteLine(attribute.Info);
 				}
 
-<<<<<<< HEAD
 #endif
-
-		        Logger.Log(LogLevel.Message, "Preloader started");
-
-		        string entrypointAssembly = Config.GetEntry("entrypoint-assembly", "UnityEngine.dll", "Preloader");
-
-		        AddPatcher(new[] {entrypointAssembly}, PatchEntrypoint);
-
-		        if (Directory.Exists(Paths.PatcherPluginPath))
-		        {
-		            var sortedPatchers = new SortedDictionary<string, KeyValuePair<AssemblyPatcherDelegate, IEnumerable<string>>>();
-
-		            foreach (string assemblyPath in Directory.GetFiles(Paths.PatcherPluginPath, "*.dll"))
-		                try
-		                {
-		                    var assembly = Assembly.LoadFrom(assemblyPath);
-
-		                    foreach (KeyValuePair<AssemblyPatcherDelegate, IEnumerable<string>> kv in GetPatcherMethods(assembly))
-		                        sortedPatchers.Add(assembly.GetName().Name, kv);
-		                }
-		                catch (BadImageFormatException) { } //unmanaged DLL
-		                catch (ReflectionTypeLoadException) { } //invalid references
-
-		            foreach (KeyValuePair<string, KeyValuePair<AssemblyPatcherDelegate, IEnumerable<string>>> kv in sortedPatchers)
-		                AddPatcher(kv.Value.Value, kv.Value.Key);
-		        }
-
-		        AssemblyPatcher.PatchAll(Paths.ManagedPath, PatcherDictionary, Initializers, Finalizers);
-		    }
-		    catch (Exception ex)
-		    {
-		        Logger.Log(LogLevel.Fatal, "Could not run preloader!");
-		        Logger.Log(LogLevel.Fatal, ex);
-
-		        PreloaderLog.Enabled = false;
-
-		        try
-		        {
-		            if (!ConsoleWindow.IsAttatched)
-		            {
-		                //if we've already attached the console, then the log will already be written to the console
-		                AllocateConsole();
-		                Console.Write(PreloaderLog);
-		            }
-		        }
-		        finally
-		        {
-		            File.WriteAllText(Path.Combine(Paths.GameRootPath, $"preloader_{DateTime.Now:yyyyMMdd_HHmmss_fff}.log"),
-		                              PreloaderLog.ToString());
-
-		            PreloaderLog.Dispose();
-		        }
-		    }
-=======
-				#endif
 
 				Logger.Log(LogLevel.Message, "Preloader started");
 
@@ -186,7 +131,6 @@
 					PreloaderLog.Dispose();
 				}
 			}
->>>>>>> c2ebeb39
 		}
 
 		/// <summary>
