--- conflicted
+++ resolved
@@ -14,8 +14,7 @@
 		/// <summary>
 		/// Information about this plugin as it was loaded.
 		/// </summary>
-		public BepInPlugin Metadata { get; }
-
+		public PluginInfo Info { get; }
 		/// <summary>
 		/// Logger instance tied to this plugin.
 		/// </summary>
@@ -27,21 +26,13 @@
 		/// </summary>
 		protected ConfigFile Config { get; }
 
-<<<<<<< HEAD
 		/// <summary>
 		/// Create a new instance of a plugin and all of its tied in objects.
 		/// </summary>
-=======
-		protected PluginInfo Info { get; }
-
->>>>>>> ed7ce9d1
 		protected BaseUnityPlugin()
 		{
-			Metadata = MetadataHelper.GetMetadata(this);
+			var metadata = MetadataHelper.GetMetadata(this);
 
-<<<<<<< HEAD
-			Logger = Logging.Logger.CreateLogSource(Metadata.Name);
-=======
 			if (Chainloader.PluginInfos.TryGetValue(metadata.GUID, out var info))
 				Info = info;
 			else
@@ -57,9 +48,8 @@
 			}
 
 			Logger = Logging.Logger.CreateLogSource(metadata.Name);
->>>>>>> ed7ce9d1
 
-			Config = new ConfigFile(Utility.CombinePaths(Paths.ConfigPath, Metadata.GUID + ".cfg"), false, this);
+			Config = new ConfigFile(Utility.CombinePaths(Paths.ConfigPath, metadata.GUID + ".cfg"), false, this);
 		}
 	}
 }