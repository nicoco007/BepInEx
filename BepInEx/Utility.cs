--- conflicted
+++ resolved
@@ -6,31 +6,17 @@
 
 namespace BepInEx
 {
-<<<<<<< HEAD
-    /// <summary>
-    /// Generic helper properties and methods.
-    /// </summary>
-    public static class Utility
-    {
-        /// <summary>
-        /// Combines multiple paths together, as the specific method is not available in .NET 3.5.
-        /// </summary>
-        /// <param name="parts">The multiple paths to combine together.</param>
-        /// <returns>A combined path.</returns>
-        public static string CombinePaths(params string[] parts) => parts.Aggregate(Path.Combine);
-=======
 	/// <summary>
 	/// Generic helper properties and methods.
 	/// </summary>
 	public static class Utility
 	{
 		/// <summary>
-		/// Combines multiple paths together, as the specfic method is not availble in .NET 3.5.
+		/// Combines multiple paths together, as the specific method is not available in .NET 3.5.
 		/// </summary>
 		/// <param name="parts">The multiple paths to combine together.</param>
 		/// <returns>A combined path.</returns>
 		public static string CombinePaths(params string[] parts) => parts.Aggregate(Path.Combine);
->>>>>>> 03692b81
 
 		/// <summary>
 		/// Tries to parse a bool, with a default value if unable to parse.
@@ -99,32 +85,31 @@
 
 					stack.Push(node);
 
-<<<<<<< HEAD
-				    foreach (var dep in dependencySelector(node))
-					    if (!Visit(dep, stack))
-						    return false;
+					foreach (var dep in dependencySelector(node))
+						if (!Visit(dep, stack))
+							return false;
 
 
-				    sorted.Add(node);
-				    sorted_list.Add(node);
+					sorted.Add(node);
+					sorted_list.Add(node);
 
-				    stack.Pop();
-			    }
-				
-			    return true;
-		    }
-        }
+					stack.Pop();
+				}
 
-        /// <summary>
-        /// Try to resolve and load the given assembly DLL.
-        /// </summary>
-        /// <param name="assemblyName">Name of the assembly, of the type <see cref="AssemblyName" />.</param>
-        /// <param name="directory">Directory to search the assembly from.</param>
-        /// <param name="assembly">The loaded assembly.</param>
-        /// <returns>True, if the assembly was found and loaded. Otherwise, false.</returns>
-        public static bool TryResolveDllAssembly(AssemblyName assemblyName, string directory, out Assembly assembly)
-        {
-            assembly = null;
+				return true;
+			}
+		}
+
+		/// <summary>
+		/// Try to resolve and load the given assembly DLL.
+		/// </summary>
+		/// <param name="assemblyName">Name of the assembly, of the type <see cref="AssemblyName" />.</param>
+		/// <param name="directory">Directory to search the assembly from.</param>
+		/// <param name="assembly">The loaded assembly.</param>
+		/// <returns>True, if the assembly was found and loaded. Otherwise, false.</returns>
+		public static bool TryResolveDllAssembly(AssemblyName assemblyName, string directory, out Assembly assembly)
+		{
+			assembly = null;
 
 			var potentialDirectories = new List<string> { directory };
 
@@ -144,55 +129,12 @@
 				catch (Exception)
 				{
 					continue;
-=======
-					foreach (var dep in dependencySelector(node))
-						if (!Visit(dep, stack))
-							return false;
-
-
-					sorted.Add(node);
-					sorted_list.Add(node);
-
-					stack.Pop();
->>>>>>> 03692b81
 				}
 
 				return true;
 			}
-<<<<<<< HEAD
 
 			return false;
 		}
-    }
-=======
-		}
-
-		/// <summary>
-		/// Try to resolve and load the given assembly DLL.
-		/// </summary>
-		/// <param name="assemblyName">Name of the assembly, of the type <see cref="AssemblyName" />.</param>
-		/// <param name="directory">Directory to search the assembly from.</param>
-		/// <param name="assembly">The loaded assembly.</param>
-		/// <returns>True, if the assembly was found and loaded. Otherwise, false.</returns>
-		public static bool TryResolveDllAssembly(AssemblyName assemblyName, string directory, out Assembly assembly)
-		{
-			assembly = null;
-			string path = Path.Combine(directory, $"{assemblyName.Name}.dll");
-
-			if (!File.Exists(path))
-				return false;
-
-			try
-			{
-				assembly = Assembly.LoadFile(path);
-			}
-			catch (Exception)
-			{
-				return false;
-			}
-
-			return true;
-		}
 	}
->>>>>>> 03692b81
 }