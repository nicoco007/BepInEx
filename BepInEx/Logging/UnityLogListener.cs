--- conflicted
+++ resolved
@@ -1,4 +1,3 @@
-<<<<<<< HEAD
 ﻿using System;
 using System.Reflection;
 using System.Runtime.CompilerServices;
@@ -55,62 +54,4 @@
 		[MethodImpl(MethodImplOptions.InternalCall)]
 		public static extern void WriteStringToUnityLog(string s);
 	}
-=======
-﻿using System;
-using System.Reflection;
-using System.Runtime.CompilerServices;
-
-namespace BepInEx.Logging
-{
-	/// <summary>
-	/// Logs entries using Unity specific outputs.
-	/// </summary>
-	public class UnityLogListener : ILogListener
-	{
-		internal static readonly Action<string> WriteStringToUnityLog;
-
-		static UnityLogListener()
-		{
-			foreach (MethodInfo methodInfo in typeof(UnityEngine.UnityLogWriter).GetMethods(BindingFlags.Static | BindingFlags.Public))
-			{
-				try
-				{
-					methodInfo.Invoke(null, new object[] { "" });
-				}
-				catch
-				{
-					continue;
-				}
-
-				WriteStringToUnityLog = (Action<string>)Delegate.CreateDelegate(typeof(Action<string>), methodInfo);
-				break;
-			}
-
-			if (WriteStringToUnityLog == null)
-				Logger.LogError("Unable to start Unity log writer");
-		}
-
-		public void LogEvent(object sender, LogEventArgs eventArgs)
-		{
-			if (eventArgs.Source is UnityLogSource)
-				return;
-
-			WriteStringToUnityLog?.Invoke(eventArgs.ToStringLine());
-		}
-
-		public void Dispose() { }
-	}
-}
-
-namespace UnityEngine
-{
-	internal sealed class UnityLogWriter
-	{
-		[MethodImpl(MethodImplOptions.InternalCall)]
-		public static extern void WriteStringToUnityLogImpl(string s);
-
-		[MethodImpl(MethodImplOptions.InternalCall)]
-		public static extern void WriteStringToUnityLog(string s);
-	}
->>>>>>> a46e7306
 }