--- conflicted
+++ resolved
@@ -77,11 +77,7 @@
 					break;
 			}
 			
-<<<<<<< HEAD
-			LogSource.Log(level, $"{message}");
-=======
 			LogSource.Log(level, $"{message}".Trim());
->>>>>>> b4362c90
 		}
 	}
 }