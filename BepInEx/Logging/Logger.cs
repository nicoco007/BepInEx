--- conflicted
+++ resolved
@@ -1,5 +1,4 @@
-<<<<<<< HEAD
-﻿using System;
+using System;
 using System.Collections.Generic;
 
 namespace BepInEx.Logging
@@ -86,93 +85,4 @@
 			}
 		}
 	}
-=======
-﻿using System;
-using System.Collections.Generic;
-
-namespace BepInEx.Logging
-{
-	/// <summary>
-	/// A static <see cref="BaseLogger"/> instance.
-	/// </summary>
-	public static class Logger
-	{
-		public static ICollection<ILogListener> Listeners { get; } = new List<ILogListener>();
-
-		public static ICollection<ILogSource> Sources { get; } = new LogSourceCollection();
-
-		private static readonly ManualLogSource InternalLogSource = CreateLogSource("BepInEx");
-
-		internal static void InternalLogEvent(object sender, LogEventArgs eventArgs)
-		{
-			foreach (var listener in Listeners)
-			{
-				listener?.LogEvent(sender, eventArgs);
-			}
-		}
-
-		/// <summary>
-		/// Logs an entry to the current logger instance.
-		/// </summary>
-		/// <param name="level">The level of the entry.</param>
-		/// <param name="entry">The textual value of the entry.</param>
-		internal static void Log(LogLevel level, object data)
-		{
-			InternalLogSource.Log(level, data);
-		}
-
-		internal static void LogFatal(object data) => Log(LogLevel.Fatal, data);
-		internal static void LogError(object data) => Log(LogLevel.Error, data);
-		internal static void LogWarning(object data) => Log(LogLevel.Warning, data);
-		internal static void LogMessage(object data) => Log(LogLevel.Message, data);
-		internal static void LogInfo(object data) => Log(LogLevel.Info, data);
-		internal static void LogDebug(object data) => Log(LogLevel.Debug, data);
-
-		public static ManualLogSource CreateLogSource(string sourceName)
-		{
-			var source = new ManualLogSource(sourceName);
-
-			Sources.Add(source);
-
-			return source;
-		}
-
-
-		private class LogSourceCollection : List<ILogSource>, ICollection<ILogSource>
-		{
-			void ICollection<ILogSource>.Add(ILogSource item)
-			{
-				if (item == null)
-					throw new ArgumentNullException(nameof(item), "Log sources cannot be null when added to the source list.");
-
-				item.LogEvent += InternalLogEvent;
-
-				base.Add(item);
-			}
-
-			void ICollection<ILogSource>.Clear()
-			{
-				foreach (var item in base.ToArray())
-				{
-					((ICollection<ILogSource>)this).Remove(item);
-				}
-			}
-
-			bool ICollection<ILogSource>.Remove(ILogSource item)
-			{
-				if (item == null)
-					return false;
-
-				if (!base.Contains(item))
-					return false;
-
-				item.LogEvent -= InternalLogEvent;
-
-				base.Remove(item);
-
-				return true;
-			}
-		}
-	}
->>>>>>> a46e7306
 }