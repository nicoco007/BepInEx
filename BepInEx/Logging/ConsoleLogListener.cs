--- conflicted
+++ resolved
@@ -13,15 +13,9 @@
 			if ((eventArgs.Level & ConfigConsoleDisplayedLevel.Value) == 0)
 				return;
 
-<<<<<<< HEAD
-			Kon.ForegroundColor = eventArgs.Level.GetConsoleColor();
-			Console.Write(eventArgs.ToStringLine());
-			Kon.ForegroundColor = ConsoleColor.Gray;
-=======
 			ConsoleManager.SetConsoleColor(eventArgs.Level.GetConsoleColor());
 			Console.Write(eventArgs.ToStringLine());
 			ConsoleManager.SetConsoleColor(ConsoleColor.Gray);
->>>>>>> a46e7306
 		}
 
 		public void Dispose() { }
