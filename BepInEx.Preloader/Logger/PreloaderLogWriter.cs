--- conflicted
+++ resolved
@@ -1,88 +1,3 @@
-<<<<<<< HEAD
-﻿using System;
-using System.Collections.Generic;
-using System.IO;
-using System.Text;
-using BepInEx.ConsoleUtil;
-using BepInEx.Logging;
-
-namespace BepInEx.Preloader
-{
-	public class PreloaderConsoleListener : ILogListener
-	{
-		public static List<LogEventArgs> LogEvents { get; } = new List<LogEventArgs>();
-
-		public static TextWriter StandardOut { get; set; }
-		protected PreloaderConsoleSource LoggerSource { get; set; }
-
-
-		public PreloaderConsoleListener(bool redirectConsole)
-		{
-			StandardOut = Console.Out;
-
-			if (redirectConsole)
-			{
-				LoggerSource = new PreloaderConsoleSource();
-
-				Logger.Sources.Add(LoggerSource);
-				Console.SetOut(LoggerSource);
-			}
-		}
-
-		public void LogEvent(object sender, LogEventArgs eventArgs)
-		{
-			LogEvents.Add(eventArgs);
-
-			Kon.ForegroundColor = eventArgs.Level.GetConsoleColor();
-			ConsoleDirectWrite(eventArgs.ToStringLine());
-			Kon.ForegroundColor = ConsoleColor.Gray;
-		}
-
-		public void ConsoleDirectWrite(string value)
-		{
-			StandardOut.Write(value);
-		}
-
-		public void ConsoleDirectWriteLine(string value)
-		{
-			StandardOut.WriteLine(value);
-		}
-
-		public void Dispose()
-		{
-			if (LoggerSource != null)
-			{
-				Console.SetOut(StandardOut);
-				Logger.Sources.Remove(LoggerSource);
-				LoggerSource.Dispose();
-				LoggerSource = null;
-			}
-		}
-	}
-
-	public class PreloaderConsoleSource : TextWriter, ILogSource
-	{
-		public override Encoding Encoding { get; } = Console.OutputEncoding;
-
-		public string SourceName { get; } = "BepInEx Preloader";
-
-		public event EventHandler<LogEventArgs> LogEvent;
-
-		public override void Write(object value)
-			=> LogEvent?.Invoke(this, new LogEventArgs(value, LogLevel.Info, this));
-
-		public override void Write(string value)
-			=> Write((object)value);
-
-		public override void WriteLine() { }
-
-		public override void WriteLine(object value)
-			=> Write(value);
-
-		public override void WriteLine(string value)
-			=> Write(value);
-	}
-=======
 ﻿using System;
 using System.Collections.Generic;
 using System.IO;
@@ -165,5 +80,4 @@
 		public override void WriteLine(string value)
 			=> Write(value);
 	}
->>>>>>> a46e7306
 }