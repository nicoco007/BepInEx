﻿using System;
using System.IO;
using System.Linq;
using System.Reflection;
using BepInEx.Preloader.RuntimeFixes;

namespace BepInEx.Preloader
{
	internal static class PreloaderRunner
	{
<<<<<<< HEAD
		public static void PreloaderMain()
=======
		public static void PreloaderPreMain()
>>>>>>> a46e7306
		{
			string bepinPath = Utility.ParentDirectory(Path.GetFullPath(EnvVars.DOORSTOP_INVOKE_DLL_PATH), 2);

			Paths.SetExecutablePath(EnvVars.DOORSTOP_PROCESS_PATH, bepinPath, EnvVars.DOORSTOP_MANAGED_FOLDER_DIR);
			AppDomain.CurrentDomain.AssemblyResolve += LocalResolve;

			PreloaderMain();
		}

		private static void PreloaderMain()
		{
			if (Preloader.ConfigApplyRuntimePatches.Value)
				XTermFix.Apply();

			Preloader.Run();
		}

		private static Assembly LocalResolve(object sender, ResolveEventArgs args)
		{
			var assemblyName = new AssemblyName(args.Name);

			// Use parse assembly name on managed side because native GetName() can fail on some locales
			// if the game path has "exotic" characters
			var foundAssembly = AppDomain.CurrentDomain.GetAssemblies()
										 .FirstOrDefault(x => new AssemblyName(x.FullName).Name == assemblyName.Name);

			if (foundAssembly != null)
				return foundAssembly;

			if (Utility.TryResolveDllAssembly(assemblyName, Paths.BepInExAssemblyDirectory, out foundAssembly)
				|| Utility.TryResolveDllAssembly(assemblyName, Paths.PatcherPluginPath, out foundAssembly)
				|| Utility.TryResolveDllAssembly(assemblyName, Paths.PluginPath, out foundAssembly))
				return foundAssembly;

			return null;
		}
	}

	internal static class Entrypoint
	{
		private static string preloaderPath;

		/// <summary>
		///     The main entrypoint of BepInEx, called from Doorstop.
		/// </summary>
		/// <param name="args">
		///     The arguments passed in from Doorstop. First argument is the path of the currently executing
		///     process.
		/// </param>
		public static void Main()
		{
			// We set it to the current directory first as a fallback, but try to use the same location as the .exe file.
			string silentExceptionLog = $"preloader_{DateTime.Now:yyyyMMdd_HHmmss_fff}.log";

			try
			{
				EnvVars.LoadVars();

				silentExceptionLog = Path.Combine(EnvVars.DOORSTOP_PROCESS_PATH, silentExceptionLog);

				// Get the path of this DLL via Doorstop env var because Assembly.Location mangles non-ASCII characters on some versions of Mono for unknown reasons
				preloaderPath = Path.GetDirectoryName(Path.GetFullPath(EnvVars.DOORSTOP_INVOKE_DLL_PATH));

				AppDomain.CurrentDomain.AssemblyResolve += ResolveCurrentDirectory;

				// In some versions of Unity 4, Mono tries to resolve BepInEx.dll prematurely because of the call to Paths.SetExecutablePath
				// To prevent that, we have to use reflection and a separate startup class so that we can install required assembly resolvers before the main code
				typeof(Entrypoint).Assembly.GetType($"BepInEx.Preloader.{nameof(PreloaderRunner)}")
<<<<<<< HEAD
								  ?.GetMethod(nameof(PreloaderRunner.PreloaderMain))
=======
								  ?.GetMethod(nameof(PreloaderRunner.PreloaderPreMain))
>>>>>>> a46e7306
								  ?.Invoke(null, null);

				AppDomain.CurrentDomain.AssemblyResolve -= ResolveCurrentDirectory;
			}
			catch (Exception ex)
			{
				File.WriteAllText(silentExceptionLog, ex.ToString());
			}
		}

		private static Assembly ResolveCurrentDirectory(object sender, ResolveEventArgs args)
		{
			var name = new AssemblyName(args.Name);

			try
			{
				return Assembly.LoadFile(Path.Combine(preloaderPath, $"{name.Name}.dll"));
			}
			catch (Exception)
			{
				return null;
			}
		}

	}
}<|MERGE_RESOLUTION|>--- conflicted
+++ resolved
@@ -8,11 +8,7 @@
 {
 	internal static class PreloaderRunner
 	{
-<<<<<<< HEAD
-		public static void PreloaderMain()
-=======
 		public static void PreloaderPreMain()
->>>>>>> a46e7306
 		{
 			string bepinPath = Utility.ParentDirectory(Path.GetFullPath(EnvVars.DOORSTOP_INVOKE_DLL_PATH), 2);
 
@@ -81,11 +77,7 @@
 				// In some versions of Unity 4, Mono tries to resolve BepInEx.dll prematurely because of the call to Paths.SetExecutablePath
 				// To prevent that, we have to use reflection and a separate startup class so that we can install required assembly resolvers before the main code
 				typeof(Entrypoint).Assembly.GetType($"BepInEx.Preloader.{nameof(PreloaderRunner)}")
-<<<<<<< HEAD
-								  ?.GetMethod(nameof(PreloaderRunner.PreloaderMain))
-=======
 								  ?.GetMethod(nameof(PreloaderRunner.PreloaderPreMain))
->>>>>>> a46e7306
 								  ?.Invoke(null, null);
 
 				AppDomain.CurrentDomain.AssemblyResolve -= ResolveCurrentDirectory;
