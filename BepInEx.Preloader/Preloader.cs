﻿using System;
using System.Collections.Generic;
using System.Diagnostics;
using System.IO;
using System.Linq;
using System.Reflection;
using System.Text;
using BepInEx.Configuration;
using BepInEx.Logging;
using BepInEx.Preloader.Patching;
using BepInEx.Preloader.RuntimeFixes;
using Mono.Cecil;
using Mono.Cecil.Cil;
using UnityInjector.ConsoleUtil;
using MethodAttributes = Mono.Cecil.MethodAttributes;

namespace BepInEx.Preloader
{
	/// <summary>
	///     The main entrypoint of BepInEx, and initializes all patchers and the chainloader.
	/// </summary>
	internal static class Preloader
	{
		/// <summary>
		///     The log writer that is specific to the preloader.
		/// </summary>
		private static PreloaderConsoleListener PreloaderLog { get; set; }

		public static void Run()
		{
			try
			{
				AllocateConsole();

				if (ConfigApplyRuntimePatches.Value)
					UnityPatches.Apply();

				Logger.Sources.Add(TraceLogSource.CreateSource());

				PreloaderLog = new PreloaderConsoleListener(ConfigPreloaderCOutLogging.Value);

				Logger.Listeners.Add(PreloaderLog);

				
				string consoleTile = $"BepInEx {typeof(Paths).Assembly.GetName().Version} - {Process.GetCurrentProcess().ProcessName}";

				ConsoleWindow.Title = consoleTile;
				Logger.LogMessage(consoleTile);

				//See BuildInfoAttribute for more information about this section.
				object[] attributes = typeof(BuildInfoAttribute).Assembly.GetCustomAttributes(typeof(BuildInfoAttribute), false);

				if (attributes.Length > 0)
				{
					var attribute = (BuildInfoAttribute)attributes[0];

					Logger.LogMessage(attribute.Info);
				}

#if UNITY_2018
				Logger.LogMessage("Compiled in Unity v2018 mode");
#else
				Logger.LogMessage("Compiled in Legacy Unity mode");
#endif

				Logger.LogInfo($"Running under Unity v{Process.GetCurrentProcess().MainModule.FileVersionInfo.FileVersion}");

				Logger.LogMessage("Preloader started");


				AssemblyPatcher.AddPatcher(new PatcherPlugin
<<<<<<< HEAD
					{ TargetDLLs = new[] { ConfigEntrypointAssembly.Value }, Patcher = PatchEntrypoint });
=======
					{ TargetDLLs = new[] { entrypointAssembly },
						Patcher = PatchEntrypoint,
						Name = "BepInEx.Chainloader"
					});
>>>>>>> b4362c90

				AssemblyPatcher.AddPatchersFromDirectory(Paths.PatcherPluginPath, GetPatcherMethods);

				Logger.LogInfo($"{AssemblyPatcher.PatcherPlugins.Count} patcher plugin(s) loaded");


				AssemblyPatcher.PatchAndLoad(Paths.ManagedPath);


				AssemblyPatcher.DisposePatchers();


				Logger.LogMessage("Preloader finished");

				Logger.Listeners.Remove(PreloaderLog);
				Logger.Listeners.Add(new ConsoleLogListener());

				PreloaderLog.Dispose();
			}
			catch (Exception ex)
			{
				try
				{
					Logger.LogFatal("Could not run preloader!");
					Logger.LogFatal(ex);

					PreloaderLog?.Dispose();

					if (!ConsoleWindow.IsAttached)
					{
						//if we've already attached the console, then the log will already be written to the console
						AllocateConsole();
						Console.Write(PreloaderLog);
					}

					PreloaderLog = null;
				}
				finally
				{
					File.WriteAllText(
						Path.Combine(Paths.GameRootPath, $"preloader_{DateTime.Now:yyyyMMdd_HHmmss_fff}.log"),
						PreloaderLog + "\r\n" + ex);

					PreloaderLog?.Dispose();
					PreloaderLog = null;
				}
			}
		}

		/// <summary>
		///     Scans the assembly for classes that use the patcher contract, and returns a list of valid patchers.
		/// </summary>
		/// <param name="assembly">The assembly to scan.</param>
		/// <returns>A list of assembly patchers that were found in the assembly.</returns>
		public static List<PatcherPlugin> GetPatcherMethods(Assembly assembly)
		{
			var patcherMethods = new List<PatcherPlugin>();
			var flags = BindingFlags.Public | BindingFlags.Static | BindingFlags.IgnoreCase;

			foreach (var type in assembly.GetExportedTypes())
				try
				{
					if (type.IsInterface)
						continue;

					var targetsProperty = type.GetProperty("TargetDLLs",
						flags,
						null,
						typeof(IEnumerable<string>),
						Type.EmptyTypes,
						null);

					//first try get the ref patcher method
					var patcher = type.GetMethod("Patch",
						flags,
						null,
						CallingConventions.Any,
						new[] { typeof(AssemblyDefinition).MakeByRefType() },
						null);

					if (patcher == null) //otherwise try getting the non-ref patcher method
						patcher = type.GetMethod("Patch",
							flags,
							null,
							CallingConventions.Any,
							new[] { typeof(AssemblyDefinition) },
							null);

					if (targetsProperty == null || !targetsProperty.CanRead || patcher == null)
						continue;

					var assemblyPatcher = new PatcherPlugin();

					assemblyPatcher.Name = $"{assembly.GetName().Name}/{type.FullName}";
					assemblyPatcher.Patcher = (ref AssemblyDefinition ass) =>
					{
						//we do the array fuckery here to get the ref result out
						object[] args = { ass };

						patcher.Invoke(null, args);

						ass = (AssemblyDefinition)args[0];
					};

					assemblyPatcher.TargetDLLs = (IEnumerable<string>)targetsProperty.GetValue(null, null);

					var initMethod = type.GetMethod("Initialize",
						flags,
						null,
						CallingConventions.Any,
						Type.EmptyTypes,
						null);

					if (initMethod != null)
						assemblyPatcher.Initializer = () => initMethod.Invoke(null, null);

					var finalizeMethod = type.GetMethod("Finish",
						flags,
						null,
						CallingConventions.Any,
						Type.EmptyTypes,
						null);

					if (finalizeMethod != null)
						assemblyPatcher.Finalizer = () => finalizeMethod.Invoke(null, null);

					patcherMethods.Add(assemblyPatcher);
				}
				catch (Exception ex)
				{
					Logger.LogWarning($"Could not load patcher methods from {assembly.GetName().Name}");
					Logger.LogWarning(ex);
				}

			Logger.Log(patcherMethods.Count > 0 ? LogLevel.Info : LogLevel.Debug,
				$"Loaded {patcherMethods.Count} patcher methods from {assembly.GetName().Name}");

			return patcherMethods;
		}

		/// <summary>
		///     Inserts BepInEx's own chainloader entrypoint into UnityEngine.
		/// </summary>
		/// <param name="assembly">The assembly that will be attempted to be patched.</param>
		public static void PatchEntrypoint(ref AssemblyDefinition assembly)
		{
			if (assembly.MainModule.AssemblyReferences.Any(x => x.Name.Contains("BepInEx")))
				throw new Exception("BepInEx has been detected to be patched! Please unpatch before using a patchless variant!");

			string entrypointType = ConfigEntrypointType.Value;
			string entrypointMethod = ConfigEntrypointMethod.Value;

			bool isCctor = entrypointMethod.IsNullOrWhiteSpace() || entrypointMethod == ".cctor";


			var entryType = assembly.MainModule.Types.FirstOrDefault(x => x.Name == entrypointType);

			if (entryType == null)
				throw new Exception("The entrypoint type is invalid! Please check your config.ini");

			using (var injected = AssemblyDefinition.ReadAssembly(Paths.BepInExAssemblyPath))
			{
				var originalInitMethod = injected.MainModule.Types.First(x => x.Name == "Chainloader").Methods
												 .First(x => x.Name == "Initialize");

				var originalStartMethod = injected.MainModule.Types.First(x => x.Name == "Chainloader").Methods
												  .First(x => x.Name == "Start");

				var initMethod = assembly.MainModule.ImportReference(originalInitMethod);
				var startMethod = assembly.MainModule.ImportReference(originalStartMethod);

				var methods = new List<MethodDefinition>();

				if (isCctor)
				{
					var cctor = entryType.Methods.FirstOrDefault(m => m.IsConstructor && m.IsStatic);

					if (cctor == null)
					{
						cctor = new MethodDefinition(".cctor",
							MethodAttributes.Static | MethodAttributes.Private | MethodAttributes.HideBySig
							| MethodAttributes.SpecialName | MethodAttributes.RTSpecialName,
							assembly.MainModule.ImportReference(typeof(void)));

						entryType.Methods.Add(cctor);
						var il = cctor.Body.GetILProcessor();
						il.Append(il.Create(OpCodes.Ret));
					}

					methods.Add(cctor);
				}
				else
				{
					methods.AddRange(entryType.Methods.Where(x => x.Name == entrypointMethod));
				}

				if (!methods.Any())
					throw new Exception("The entrypoint method is invalid! Please check your config.ini");

				foreach (var method in methods)
				{
					var il = method.Body.GetILProcessor();

					var ins = il.Body.Instructions.First();

					il.InsertBefore(ins,
						il.Create(OpCodes.Ldstr, Paths.ExecutablePath)); //containerExePath
					il.InsertBefore(ins,
						il.Create(OpCodes.Ldc_I4_0)); //startConsole (always false, we already load the console in Preloader)
					il.InsertBefore(ins,
						il.Create(OpCodes.Call, initMethod)); //Chainloader.Initialize(string containerExePath, bool startConsole = true)
					il.InsertBefore(ins,
						il.Create(OpCodes.Call, startMethod));
				}
			}
		}

		/// <summary>
		///     Allocates a console window for use by BepInEx safely.
		/// </summary>
		public static void AllocateConsole()
		{
			if (!ConfigConsoleEnabled.Value)
				return;

			try
			{
				ConsoleWindow.Attach();

				var encoding = (uint)Encoding.UTF8.CodePage;

				if (ConfigConsoleShiftJis.Value)
					encoding = 932;

				ConsoleEncoding.ConsoleCodePage = encoding;
				Console.OutputEncoding = ConsoleEncoding.GetEncoding(encoding);
			}
			catch (Exception ex)
			{
				Logger.LogError("Failed to allocate console!");
				Logger.LogError(ex);
			}
		}

		#region Config

		private static readonly ConfigWrapper<string> ConfigEntrypointAssembly = ConfigFile.CoreConfig.Wrap(
			"Preloader.Entrypoint",
			"Assembly",
			"The local filename of the assembly to target.",
			"UnityEngine.dll");

		private static readonly ConfigWrapper<string> ConfigEntrypointType = ConfigFile.CoreConfig.Wrap(
			"Preloader.Entrypoint",
			"Type",
			"The name of the type in the entrypoint assembly to search for the entrypoint method.",
			"Application");

		private static readonly ConfigWrapper<string> ConfigEntrypointMethod = ConfigFile.CoreConfig.Wrap(
			"Preloader.Entrypoint",
			"Method",
			"The name of the method in the specified entrypoint assembly and type to hook and load Chainloader from.",
			".cctor");

		private static readonly ConfigWrapper<bool> ConfigApplyRuntimePatches = ConfigFile.CoreConfig.Wrap(
			"Preloader",
			"ApplyRuntimePatches",
			"Enables or disables runtime patches.\nThis should always be true, unless you cannot start the game due to a Harmony related issue (such as running .NET Standard runtime) or you know what you're doing.",
			true);

		private static readonly ConfigWrapper<bool> ConfigPreloaderCOutLogging = ConfigFile.CoreConfig.Wrap(
			"Logging",
			"PreloaderConsoleOutRedirection",
			"Redirects text from Console.Out during preloader patch loading to the BepInEx logging system.",
			true);

		private static readonly ConfigWrapper<bool> ConfigConsoleEnabled = ConfigFile.CoreConfig.Wrap(
			"Logging.Console",
			"Enabled",
			"Enables showing a console for log output.",
			false);

		private static readonly ConfigWrapper<bool> ConfigConsoleShiftJis = ConfigFile.CoreConfig.Wrap(
			"Logging.Console",
			"ShiftJisEncoding",
			"If true, console is set to the Shift-JIS encoding, otherwise UTF-8 encoding.",
			false);

		#endregion
	}
}<|MERGE_RESOLUTION|>--- conflicted
+++ resolved
@@ -69,14 +69,10 @@
 
 
 				AssemblyPatcher.AddPatcher(new PatcherPlugin
-<<<<<<< HEAD
-					{ TargetDLLs = new[] { ConfigEntrypointAssembly.Value }, Patcher = PatchEntrypoint });
-=======
-					{ TargetDLLs = new[] { entrypointAssembly },
+					{ TargetDLLs = new[] { ConfigEntrypointAssembly.Value },
 						Patcher = PatchEntrypoint,
 						Name = "BepInEx.Chainloader"
 					});
->>>>>>> b4362c90
 
 				AssemblyPatcher.AddPatchersFromDirectory(Paths.PatcherPluginPath, GetPatcherMethods);
 
